--- conflicted
+++ resolved
@@ -264,14 +264,11 @@
  - `derivatives`: Flag indicating whether the derivatives with respect to the
     freestream variables should be calculated for the final time step. Defaults
     to `true`.
-<<<<<<< HEAD
  - `prandtl_glauert': Flag indicating whether the Prandtl-Glauert
     compressibility correction should be used. Defaults to `false`.
-=======
  - `unsteady_kj': Flag indicating whether the unsteady part of 
     the Kutta-Joukowski theorem should be used for the nearfield loading calculation.
     Defaults to `true`.
->>>>>>> 8f4a9dff
 """
 unsteady_analysis
 
@@ -315,11 +312,8 @@
     calculate_influence_matrix = true,
     near_field_analysis = true,
     derivatives = true,
-<<<<<<< HEAD
-    prandtl_glauert = false)
-=======
+    prandtl_glauert = false,
     unsteady_kj=true)
->>>>>>> 8f4a9dff
 
     # float number type
     TF = eltype(system)
@@ -426,11 +420,8 @@
                 calculate_influence_matrix = first_step && calculate_influence_matrix,
                 near_field_analysis = it in save || (last_step && near_field_analysis),
                 derivatives = last_step && derivatives,
-<<<<<<< HEAD
-                prandtl_glauert = prandtl_glauert)
-=======
+                prandtl_glauert = prandtl_glauert,
                 unsteady_kj = unsteady_kj)
->>>>>>> 8f4a9dff
         else
             propagate_system!(system, fs[it], dt[it];
                 additional_velocity,
@@ -440,11 +431,8 @@
                 calculate_influence_matrix = first_step && calculate_influence_matrix,
                 near_field_analysis = it in save || (last_step && near_field_analysis),
                 derivatives = last_step && derivatives,
-<<<<<<< HEAD
-                prandtl_glauert = prandtl_glauert)
-=======
+                prandtl_glauert = prandtl_glauert,
                 unsteady_kj = unsteady_kj)
->>>>>>> 8f4a9dff
         end
 
         # increment wake panel counter for each surface
@@ -498,13 +486,10 @@
     performed to obtain panel velocities, circulation, and forces.
  - `derivatives`: Flag indicating whether the derivatives with respect to the
     freestream variables should be calculated.
-<<<<<<< HEAD
  - `prandtl_glauert`: Flag indicating whether the Prandtl-Glauert
     compressibility correction should be used.
-=======
  - `unsteady_kj': Flag indicating whether the unsteady part of 
     the Kutta-Joukowski theorem should be used for the nearfield loading calculation.
->>>>>>> 8f4a9dff
 """
 propagate_system!
 
@@ -521,11 +506,8 @@
     calculate_influence_matrix,
     near_field_analysis,
     derivatives,
-<<<<<<< HEAD
-    prandtl_glauert)
-=======
+    prandtl_glauert,
     unsteady_kj)
->>>>>>> 8f4a9dff
 
     # NOTE: Each step models the transition from `t = t[it]` to `t = [it+1]`
     # (e.g. the first step models from `t = 0` to `t = dt`).  Properties are
