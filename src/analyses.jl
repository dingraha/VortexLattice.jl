"""
    steady_analysis(surfaces, reference, freestream; kwargs...)

Perform a steady vortex lattice method analysis.  Return an object of type
[`System`](@ref) containing the system state.

# Arguments
 - `surfaces`:
   - Vector of grids of shape (3, nc+1, ns+1) which represent lifting surfaces
   or
   - Vector of matrices of shape (nc, ns) containing surface panels (see
   [`SurfacePanel`](@ref))
   where `nc` is the number of chordwise panels and `ns` is the number of
   spanwise panels
 - `reference`: Reference parameters (see [`Reference`](@ref))
 - `freestream`: Freestream parameters (see [`Freestream`](@ref))

# Keyword Arguments
 - `symmetric`: Flag for each surface indicating whether a mirror image across
    the X-Z plane should be used when calculating induced velocities. Defaults to
    `false` for each surface
 - `wakes`: Matrix of wake panels (see [`WakePanel`](@ref)) for each surface.  Each
    matrix has shape (nw, ns) where `nw` is the number of chordwise wake panels
    and `ns` is the number of spanwise panels for each surface, defaults to no
    wake panels for each surface
 - `nwake`: Number of chordwise wake panels to use from each wake in `wakes`,
    defaults to all wake panels for each surface
 - `surface_id`: Surface ID for each surface.  The finite core model is disabled
    when calculating the influence of surfaces/wakes that share the same ID.
    By default, all surfaces are assigned their own IDs
 - `wake_finite_core`: Flag for each wake indicating whether the finite core
    model should be enabled when calculating a wake's influence on itself and
    surfaces/wakes with the same surface ID.  Defaults to `true` for each surface.
 - `trailing_vortices`: Flags to enable/disable trailing vortices for each surface,
    defaults to `true` for each surface
 - `xhat`: Direction in which to shed trailing vortices, defaults to `[1, 0, 0]`
 - `additional_velocity`: Function which defines additional velocity (divided by
    the freestream velocity) as a function of location.
 - `fcore`: function which sets the finite core size for each surface based on
    the chord length and/or the panel width. Defaults to `(c, Δs) -> 1e-3`.
    Only used for grid inputs.
 - `calculate_influence_matrix`: Flag indicating whether the aerodynamic influence
    coefficient matrix has already been calculated.  Re-using the same AIC matrix
    will reduce calculation times when the underlying geometry has not changed.
    Defaults to `true`.  Note that this argument is only valid for the pre-allocated
    version of this function.
 - `near_field_analysis`: Flag indicating whether a near field analysis should be
    performed to obtain panel velocities, circulation, and forces. Defaults to `true`.
 - `derivatives`: Flag indicating whether the derivatives with respect
    to the freestream variables should be calculated. Defaults to `true`.
"""
function steady_analysis(surfaces, reference, freestream; kwargs...)

    # pre-allocate system storage
    system = System(surfaces)

    return steady_analysis!(system, surfaces, reference, freestream; kwargs...,
        calculate_influence_matrix = true)
end

"""
    steady_analysis!(system, surfaces, reference, freestream; kwargs...)

Pre-allocated version of `steady_analysis`.
"""
function steady_analysis!(system, surfaces, ref, fs;
    symmetric = fill(false, length(surfaces)),
    wakes = [Matrix{WakePanel{Float64}}(undef, 0, size(surfaces[i],2)) for i = 1:length(surfaces)],
    nwake = size.(wakes, 1),
    surface_id = 1:length(surfaces),
    wake_finite_core = fill(true, length(surfaces)),
    trailing_vortices = fill(true, length(surfaces)),
    xhat = SVector(1, 0, 0),
    additional_velocity = nothing,
    fcore = (c, Δs) -> 1e-3,
    calculate_influence_matrix = true,
    near_field_analysis = true,
    derivatives = true)

    # number of surfaces
    nsurf = length(surfaces)

    # check if input is a grid
    grid_input = typeof(surfaces) <: AbstractVector{<:AbstractArray{<:Any, 3}}

    # if only one value is provided, use it for all surfaces
    symmetric = isa(symmetric, Number) ? fill(symmetric, nsurf) : symmetric
    nwake = isa(nwake, Number) ? fill(nwake, nsurf) : nwake
    surface_id = isa(surface_id, Number) ? fill(surface_id, nsurf) : surface_id
    wake_finite_core = isa(wake_finite_core, Number) ? fill(wake_finite_core, nsurf) : wake_finite_core
    trailing_vortices = isa(trailing_vortices, Number) ? fill(trailing_vortices, nsurf) : trailing_vortices

    # update surface panels stored in `system`
    if grid_input
        # generate and store surface panels
        for isurf = 1:nsurf
            update_surface_panels!(system.surfaces[isurf], surfaces[isurf]; fcore)
        end
    else
        # store provided surface panels
        for isurf = 1:nsurf
            system.surfaces[isurf] .= surfaces[isurf]
        end
    end

    # update other parameters stored in `system`
    system.reference[] = ref
    system.freestream[] = fs
    system.symmetric .= symmetric
    system.wakes .= wakes
    system.nwake .= nwake
    system.surface_id .= surface_id
    system.wake_finite_core .= wake_finite_core
    system.trailing_vortices .= trailing_vortices
    system.xhat[] = xhat

    # unpack variables stored in `system`
    surfaces = system.surfaces
    AIC = system.AIC
    w = system.w
    Γ = system.Γ
    dw = system.dw
    dΓ = system.dΓ
    properties = system.properties
    dproperties = system.dproperties

    # see if wake panels are being used
    wake_panels = nwake .> 0

    # calculate/re-calculate AIC matrix (if necessary)
    if calculate_influence_matrix
        influence_coefficients!(AIC, surfaces;
            symmetric = symmetric,
            surface_id = surface_id,
            trailing_vortices = trailing_vortices .& .!wake_panels,
            xhat = xhat)
    end

    # calculate RHS
    if derivatives
        normal_velocity_derivatives!(w, dw, surfaces, wakes, ref, fs;
            additional_velocity = additional_velocity,
            Vcp = nothing, # no velocity at control points due to surface motion
            symmetric = symmetric,
            surface_id = surface_id,
            nwake = nwake,
            wake_finite_core = wake_finite_core,
            trailing_vortices = trailing_vortices,
            xhat = xhat)
    else
        normal_velocity!(w, surfaces, wakes, ref, fs;
            additional_velocity = additional_velocity,
            Vcp = nothing, # no velocity at control points due to surface motion
            symmetric = symmetric,
            surface_id = surface_id,
            nwake = nwake,
            wake_finite_core = wake_finite_core,
            trailing_vortices = trailing_vortices,
            xhat = xhat)
    end

    # solve for the circulation distribution
    if derivatives
        circulation_derivatives!(Γ, dΓ, AIC, w, dw)
    else
        circulation!(Γ, AIC, w)
    end

    if near_field_analysis
        # perform a near field analysis to obtain panel properties
        if derivatives
            near_field_forces_derivatives!(properties, dproperties, surfaces, wakes,
                ref, fs, Γ, dΓ;
                dΓdt = nothing, # no unsteady forces
                additional_velocity = additional_velocity,
                Vh = nothing, # no velocity due to surface motion
                Vv = nothing, # no velocity due to surface motion
                symmetric = symmetric,
                nwake = nwake,
                surface_id = surface_id,
                wake_finite_core = wake_finite_core,
                wake_shedding_locations = nothing, # shedding location at trailing edge
                trailing_vortices = trailing_vortices,
                xhat = xhat)
        else
            near_field_forces!(properties, surfaces, wakes, ref, fs, Γ;
                dΓdt = nothing, # no unsteady forces
                additional_velocity = additional_velocity,
                Vh = nothing, # no velocity due to surface motion
                Vv = nothing, # no velocity due to surface motion
                symmetric = symmetric,
                nwake = nwake,
                surface_id = surface_id,
                wake_finite_core = wake_finite_core,
                wake_shedding_locations = nothing, # shedding location at trailing edge
                trailing_vortices = trailing_vortices,
                xhat = xhat)
        end
    end

    # save flags indicating whether certain analyses have been performed
    system.near_field_analysis[] = near_field_analysis
    system.derivatives[] = derivatives

    # return the modified system
    return system
end

"""
    unsteady_analysis(surfaces, reference, freestream, dt; kwargs...)

Perform a unsteady vortex lattice method analysis.  Return an object of type
[`System`](@ref) containing the final system state, a matrix of surface panels
(see [`SurfacePanel`](@ref) for each surface at each time step, a matrix of surface
panel properties (see [`PanelProperties`](@ref)) for each surface at each time step,
and a matrix of wake panels (see [`WakePanel`](@ref)) for each surface at each time
step.

# Arguments
 - `surfaces`:
   - Grids of shape (3, nc+1, ns+1) which represent lifting surfaces
     or
   - Matrices of surface panels (see [`SurfacePanel`](@ref)) of shape
    (nc, ns)
    where `nc` is the number of chordwise panels and `ns` is the number of
    spanwise panels. Alternatively, a vector containing surface shapes/positions
    at each time step (including at `t=0`) may be provided to model
    moving/deforming lifting surfaces.
 - `reference`: Reference parameters (see [`Reference`](@ref))
 - `freestream`: Freestream parameters for each time step (see [`Freestream`](@ref))
 - `dt`: Time step vector

# Keyword Arguments
 - `symmetric`: Flags indicating whether a mirror image (across the X-Z plane) should
    be used when calculating induced velocities, defaults to `false` for each surface
 - `initial_wakes`: Vector of initial wakes corresponding to each surface, represented
    by matrices of wake panels (see [`WakePanel`](@ref)) of shape (nw, ns) where
    `nw` is the number of chordwise wake panels and `ns` is the number of
    spanwise panels. Defaults to no wake panels for each surface
 - `initial_circulation`: Vector containing the initial circulation of all surface
    panels in the system.  Defaults to `zeros(N)` where `N` is the total number
    of surface panels in `surfaces`.
 - `nwake`: Maximum number of wake panels in the chordwise direction for each
    surface.  Defaults to `length(dx)` for all surfaces.
 - `surface_id`: Surface ID for each surface.  The finite core model is disabled
    when calculating the influence of surfaces/wakes that share the same ID.
 - `wake_finite_core`: Flag for each wake indicating whether the finite core
    model should be enabled when calculating the wake's influence on itself and
    surfaces/wakes with the same surface ID.  Defaults to `true` for each surface.
 - `save`: Time indices at which to save the time history, defaults to `1:length(dx)`
 - `calculate_influence_matrix`: Flag indicating whether the aerodynamic influence
    coefficient matrix needs to be calculated.  Re-using the same AIC matrix
    will (slightly) reduce calculation times when the underlying geometry has not changed.
    Defaults to `true`.  Note that this argument only affects the pre-allocated
    version of this function.
 - `near_field_analysis`: Flag indicating whether a near field analysis should be
    performed to obtain panel velocities, circulation, and forces for the final
    time step. Defaults to `true`.
 - `derivatives`: Flag indicating whether the derivatives with respect to the
    freestream variables should be calculated for the final time step. Defaults
    to `true`.
"""
unsteady_analysis

# same grids/surfaces at each time step
function unsteady_analysis(surfaces::AbstractVector{<:AbstractArray}, ref, fs, dt;
    nwake = fill(length(dt), length(surfaces)), kwargs...)

    # pre-allocate system storage
    system = System(surfaces; nw = nwake)

    return unsteady_analysis!(system, surfaces, ref, fs, dt;
        kwargs..., nwake, calculate_influence_matrix = true)
end

# different grids/surfaces at each time step
function unsteady_analysis(surfaces::AbstractVector{<:AbstractVector{<:AbstractArray}},
    ref, fs, dt; nwake = fill(length(dt), length(surfaces[1])), kwargs...)

    # pre-allocate system storage
    system = System(surfaces[1]; nw = nwake)

    return unsteady_analysis!(system, surfaces, ref, fs, dt;
        kwargs..., nwake, calculate_influence_matrix = true)
end

"""
    unsteady_analysis!(system, surfaces, reference, freestream, dt; kwargs...)

Pre-allocated version of `unsteady_analysis`.
"""
function unsteady_analysis!(system, surfaces, ref, fs, dt;
    symmetric = fill(false, length(system.surfaces)),
    initial_circulation = zero(system.Γ),
    initial_wakes = [Matrix{WakePanel{Float64}}(undef, 0, size(surfaces[i], 2)) for i = 1:length(system.surfaces)],
    nwake = fill(length(dt), length(system.surfaces)),
    surface_id = 1:length(system.surfaces),
    wake_finite_core = fill(true, length(system.surfaces)),
    additional_velocity = nothing,
    fcore = (c, Δs) -> 1e-3,
    save = 1:length(dt),
    calculate_influence_matrix = true,
    near_field_analysis = true,
    derivatives = true)

    # float number type
    TF = eltype(system)

    # number of surfaces
    nsurf = length(system.surfaces)

    # surface motion?
    surface_motion = typeof(surfaces) <: AbstractVector{<:AbstractVector{<:AbstractArray}}

    # grid input?
    if surface_motion
        grid_input = typeof(surfaces) <: AbstractVector{<:AbstractVector{<:AbstractArray{<:Any, 3}}}
    else
        grid_input = typeof(surfaces) <: AbstractVector{<:AbstractArray{<:Any, 3}}
    end

    # convert scalar inputs to vectors
    symmetric = isa(symmetric, Number) ? fill(symmetric, nsurf) : symmetric
    nwake = isa(nwake, Number) ? fill(nwake, nsurf) : nwake
    surface_id = isa(surface_id, Number) ? fill(surface_id, nsurf) : surface_id
    wake_finite_core = isa(wake_finite_core, Number) ? fill(wake_finite_core, nsurf) : wake_finite_core

    # convert single freestream input to vector (if applicable)
    fs = isa(fs, Freestream) ? fill(fs, length(dt)) : fs

    # update surface panels stored in `system`
    if grid_input
        # generate and store surface panels
        if surface_motion
            for isurf = 1:nsurf
                update_surface_panels!(system.surfaces[isurf], grids[1][isurf]; fcore)
            end
        else
            for isurf = 1:nsurf
                update_surface_panels!(system.surfaces[isurf], grids[isurf]; fcore)
            end
        end
    else
        # store provided surface panels
        if surface_motion
            for isurf = 1:nsurf
                system.surfaces[isurf] .= surfaces[1][isurf]
            end
        else
            for isurf = 1:nsurf
                system.surfaces[isurf] .= surfaces[isurf]
            end
        end
    end

    # check if existing wake panel storage is sufficient, replace if necessary
    for isurf = 1:nsurf
        if size(system.wakes[isurf], 1) < nwake[isurf]
            # get surface/wake dimensions
            nc, ns = size(surfaces[isurf])
            nw = nwake[isurf]

            # update wake panel storage
            system.wakes[isurf] = Matrix{WakePanel{TF}}(undef, nwake[isurf], size(surfaces[isurf], 2))
        end
    end

    # copy initial wake panels to pre-allocated storage
    for isurf = 1:nsurf
        for I in CartesianIndices(initial_wakes[isurf])
            system.wakes[isurf][I] = initial_wakes[isurf][I]
        end
    end

    # zero out surface motion if there is none
    if !surface_motion
        for i = 1:nsurf
            system.Vcp[i] .= Ref(SVector(0.0, 0.0, 0.0))
            system.Vh[i] .= Ref(SVector(0.0, 0.0, 0.0))
            system.Vv[i] .= Ref(SVector(0.0, 0.0, 0.0))
            system.Vte[i] .= Ref(SVector(0.0, 0.0, 0.0))
        end
    end

    # update other parameters stored in `system`
    system.reference[] = ref
    system.freestream[] = fs[1]
    system.symmetric .= symmetric
    system.nwake .= nwake
    system.surface_id .= surface_id
    system.wake_finite_core .= wake_finite_core
    system.trailing_vortices .= false
    system.Γ .= initial_circulation

    # unpack variables stored in `system`
    AIC = system.AIC
    w = system.w
    Γ = system.Γ
    current_surfaces = system.surfaces
    previous_surfaces = system.previous_surfaces
    properties = system.properties
    dproperties = system.dproperties
    wakes = system.wakes
    wake_velocities = system.V
    dw = system.dw
    dΓ = system.dΓ
    wake_shedding_locations = system.wake_shedding_locations
    Vcp = system.Vcp
    Vh = system.Vh
    Vv = system.Vv
    Vte = system.Vte
    dΓdt = system.dΓdt

    # find intersecting surfaces
    repeated_points = repeated_trailing_edge_points(current_surfaces)

    # set the initial number of wake panels for each surface
    iwake = [min(size(initial_wakes[isurf], 1), nwake[isurf]) for isurf = 1:nsurf]

    # trailing vortices are disabled
    trailing_vortices = fill(false, nsurf)
    xhat = SVector(1, 0, 0)

    # distance to wake shedding location (most users probably shouldn't be changing this)
    eta = 0.25

    # initialize solution history for each time step
    surface_history = Vector{Vector{Matrix{SurfacePanel{TF}}}}(undef, length(save))
    property_history = Vector{Vector{Matrix{PanelProperties{TF}}}}(undef, length(save))
    wake_history = Vector{Vector{Matrix{WakePanel{TF}}}}(undef, length(save))
    isave = 1

    # # loop through all time steps
    for it = 1 : length(dt)

        # NOTE: Each step models the transition from `t = t[it]` to `t = [it+1]`
        # (e.g. the first step models from `t = 0` to `t = dt`).  Properties are
        # assumed to be constant during each time step and resulting transient
        # forces/moments are provided at `t[it+1]` (e.g. the properties returned
        # for the first step correspond to `t = dt`).

        first_step = it == 1
        last_step = it == length(dt)

        if surface_motion
            # move geometry and calculate velocities for this time step

            for isurf = 1:nsurf

                # current surfaces are now previous surfaces
                previous_surfaces[isurf] .= current_surfaces[isurf]

                # set new surface shape...
                if grid_input
                    # ...based on grid inputs
                    update_surface_panels!(current_surfaces[isurf], surfaces[1+it][isurf]; fcore)
                else
                    # ...based on surface panels
                    current_surfaces[isurf] .= surfaces[1+it][isurf]
                end

                # calculate surface velocities
                get_surface_velocities!(Vcp[isurf], Vh[isurf], Vv[isurf], Vte[isurf],
                    current_surfaces[isurf], previous_surfaces[isurf], dt[it])
            end

        end

        # update stored freestream parameters for this time step
        system.freestream[] = fs[it]

        # update number of wake panels for this time step
        for isurf = 1:nsurf
            system.nwake[isurf] = iwake[isurf]
        end

        # update the wake shedding location for this time step
        update_wake_shedding_locations!(wakes, wake_shedding_locations,
            current_surfaces, ref, fs[it], dt[it], additional_velocity, Vte,
            iwake, eta)

        # calculate/re-calculate AIC matrix (if necessary)
        if first_step && calculate_influence_matrix
            influence_coefficients!(AIC, current_surfaces;
                symmetric = symmetric,
                wake_shedding_locations = wake_shedding_locations,
                surface_id = surface_id,
                trailing_vortices = trailing_vortices,
                xhat = xhat)
        end

        # update the AIC matrix to use the new wake shedding locations
        update_trailing_edge_coefficients!(AIC, current_surfaces;
            symmetric = symmetric,
            wake_shedding_locations = wake_shedding_locations,
            trailing_vortices = trailing_vortices)

        # calculate RHS
        if last_step && derivatives
            normal_velocity_derivatives!(w, dw, current_surfaces, wakes,
                ref, fs[it]; additional_velocity, Vcp, symmetric, nwake=iwake,
                surface_id, wake_finite_core, trailing_vortices, xhat)
        else
            normal_velocity!(w, current_surfaces, wakes, ref, fs[it];
                additional_velocity, Vcp, symmetric, nwake=iwake, surface_id,
                wake_finite_core, trailing_vortices, xhat)
        end

        # save (negative) previous circulation in dΓdt
        dΓdt .= .-Γ

        # solve for the new circulation
        if last_step && derivatives
            circulation_derivatives!(Γ, dΓ, AIC, w, dw)
        else
            circulation!(Γ, AIC, w)
        end

        # solve for dΓdt using finite difference `dΓdt = (Γ - Γp)/dt`
        dΓdt .+= Γ # add newly computed circulation
        dΓdt ./= dt[it] # divide by corresponding time step

        # compute transient forces on each panel (if necessary)
        if it in save || (last_step && near_field_analysis)
            if last_step && derivatives
                near_field_forces_derivatives!(properties, dproperties,
                    current_surfaces, wakes, ref, fs[it], Γ, dΓ; dΓdt,
                    additional_velocity, Vh, Vv, symmetric, nwake=iwake,
                    surface_id, wake_finite_core, wake_shedding_locations,
                    trailing_vortices, xhat)
            else
                near_field_forces!(properties, current_surfaces, wakes,
                    ref, fs[it], Γ; dΓdt, additional_velocity, Vh, Vv,
                    symmetric, nwake=iwake, surface_id, wake_finite_core,
                    wake_shedding_locations, trailing_vortices, xhat)
            end
        end

        # save the panel history
        if it in save
            surface_history[isave] = [copy(system.surfaces[isurf]) for isurf = 1:nsurf]
            property_history[isave] = [copy(system.properties[isurf]) for isurf = 1:nsurf]
            wake_history[isave] = [wakes[isurf][1:iwake[isurf], :] for isurf = 1:nsurf]
            isave += 1
        end

        # update wake velocities
        get_wake_velocities!(wake_velocities, current_surfaces,
            wakes, ref, fs[it], Γ, additional_velocity, Vte, symmetric,
            repeated_points, iwake, surface_id, wake_finite_core,
            wake_shedding_locations, trailing_vortices, xhat)

        # shed additional wake panel (and translate existing wake panels)
        shed_wake!(wakes, wake_shedding_locations, wake_velocities,
            dt[it], current_surfaces, Γ, iwake)

        # increment wake panel counter for each surface
        for isurf = 1:nsurf
            if iwake[isurf] < nwake[isurf]
                iwake[isurf] += 1
            end
        end

    end

    # save flags indicating whether certain analyses have been performed
    system.near_field_analysis[] = near_field_analysis
    system.derivatives[] = derivatives

    # return the modified system and time history
    return system, surface_history, property_history, wake_history
<<<<<<< HEAD
end

"""
    spanwise_lift_coefficients(system, reference, grids)

    spanwise_lift_coefficients(system, reference, ys, dys, chords)

Calculate local lift coefficient of each spanwise section according to:

\$\$c_l = \\frac{dL/dy}{q_\\infty c}\$\$

where \$dL/dy\$ is the lift per unit span, \$q_\\infty\$ is the dynamic pressure, and \$c\$ is the chord.

Return:

 - `cfs`: a vector of length equal to the number of surfaces NS, each containing an array of (3,N) containing the x, y, and z direction force coefficients, respectively, of each of the N panels.
 - `ys`: a vector of length NS where each member is a vector of length N containing the y coordinate of each control point
 - `dys`: a vector of length NS where each member is a vector of length N containing panel widths
 - `chords`: a vector of length NS where each member is a vector of length N containing chord lengths.

Note: this must be run after solving the [`System`](@ref) object.

# Arguments

 - `system`: instance of the [`System`](@ref) struct.
 - `reference`: instance of the [`Reference`](@ref) object.
 - `grids`: vector of arrays of grid corners with dimensions (nsurfaces,3,nchordwisepanels,nspanwisepanels) defining the aircraft geometry.

 Alternatively, `ys`, `dys`, and `chords` may be specified instead of `grids` for speed.

 In this case returns:

 - `cfs`: a vector of length equal to the number of surfaces NS, each containing an array of (3,N) containing the x, y, and z direction force coefficients, respectively, of each of the N panels.

 # Alternate Arguments

 - `system`: instance of the [`System`](@ref) struct.
 - `reference`: instance of the [`Reference`](@ref) object.
 - `ys`: a vector of length NS where each member is a vector of length N containing the y coordinate of each control point
 - `dys`: a vector of length NS where each member is a vector of length N containing panel widths
 - `chords`: a vector of length NS where each member is a vector of length N containing chord lengths.

"""
function spanwise_force_coefficients(system::System{TF}, reference::Reference{TF}, grids::Array{Array{TF,3},1}) where TF
    nsystems = length(system.properties)
    ys = Vector{Vector{TF}}(undef,nsystems)
    cfs = Vector{Array{TF,2}}(undef,nsystems)
    dys = Vector{Vector{TF}}(undef,nsystems)
    chords = Vector{Vector{TF}}(undef,nsystems)    # iterate through lifting surfaces
    for isurface in 1:nsystems        # get grid
        if !isnothing(grids)
            grid = grids[isurface]
        end
        # get lattice dimensions
        nc, ns = size(system.properties[isurface])
        # get chords
        corner_chord = [grid[1,end,i] - grid[1,1,i] for i in 1:ns+1]
        # interpolate to control point locations
        chord = [(corner_chord[i] + corner_chord[i+1])/2 for i in 1:ns]
        chords[isurface] = chord
        # get control point y coordinates
        y = [(grid[2,1,i+1] + grid[2,1,i])/2 for i in 1:ns]
        ys[isurface] = y
        # get spanwise lengths of each panel
        dy = [grid[2,1,i+1] - grid[2,1,i] for i in 1:ns]
        dys[isurface] = dy
        # get force coefficients
        cf = zeros(3,ns) # initialize spanwise force coefficients matrix (1 3-tuple per panel)
        cfs[isurface] = cf
        for i = 1:ns # number of panels
            # sum chordwise force coefficients and store
            cf[:,i] .= sum([panel.cfl for panel in system.properties[1][:,i]])
            cf[:,i] += sum([panel.cfr for panel in system.properties[1][:,i]])
            cf[:,i] += sum([panel.cfb for panel in system.properties[1][:,i]])
        end
        # re-normalize
        for i=1:3;
            cf[i,:] ./= (dy .* chord) # per unit span, divided by chord
        end
        cf .*= reference.S # un-normalize by reference area S
    end
    return cfs, ys, dys, chords
end

function spanwise_force_coefficients(system::System{TF}, reference::Reference{TF}, ys::Array{Array{TF,1},1}, dys::Array{Array{TF,1},1}, chords::Array{Array{TF,1},1}) where TF
    nsystems = length(system.properties)
    cfs = Vector{Array{TF,2}}(undef,nsystems)
    # iterate through lifting surfaces
    for isurface in 1:nsystems
        # get lattice dimensions
        nc, ns = size(system.properties[isurface])
        # get geometry
        chord = chords[isurface]
        y = ys[isurface]
        dy = dys[isurface]
        # create cf
        cf = zeros(3,ns) # initialize spanwise force coefficients matrix (1 3-tuple per panel)
        cfs[isurface] = cf
        for i = 1:ns # number of panels
            # sum chordwise force coefficients and store
            cf[:,i] .= sum([panel.cfl for panel in system.properties[isurface][:,i]])
            cf[:,i] += sum([panel.cfr for panel in system.properties[isurface][:,i]])
            cf[:,i] += sum([panel.cfb for panel in system.properties[isurface][:,i]])
        end
        # re-normalize
        for i=1:3;
            cf[i,:] ./= (chord .* dy) # divided by chord
            # NOTE: cf is originially defined as CF = F / qinf / Sref
            # now we redefine by:
            # cf = F / qinf / Sref * (Sref / c / dy)
        end
        cf .*= reference.S # un-normalize by reference area S
    end

    return cfs
=======
>>>>>>> 93ce9bfa
end<|MERGE_RESOLUTION|>--- conflicted
+++ resolved
@@ -569,122 +569,4 @@
 
     # return the modified system and time history
     return system, surface_history, property_history, wake_history
-<<<<<<< HEAD
-end
-
-"""
-    spanwise_lift_coefficients(system, reference, grids)
-
-    spanwise_lift_coefficients(system, reference, ys, dys, chords)
-
-Calculate local lift coefficient of each spanwise section according to:
-
-\$\$c_l = \\frac{dL/dy}{q_\\infty c}\$\$
-
-where \$dL/dy\$ is the lift per unit span, \$q_\\infty\$ is the dynamic pressure, and \$c\$ is the chord.
-
-Return:
-
- - `cfs`: a vector of length equal to the number of surfaces NS, each containing an array of (3,N) containing the x, y, and z direction force coefficients, respectively, of each of the N panels.
- - `ys`: a vector of length NS where each member is a vector of length N containing the y coordinate of each control point
- - `dys`: a vector of length NS where each member is a vector of length N containing panel widths
- - `chords`: a vector of length NS where each member is a vector of length N containing chord lengths.
-
-Note: this must be run after solving the [`System`](@ref) object.
-
-# Arguments
-
- - `system`: instance of the [`System`](@ref) struct.
- - `reference`: instance of the [`Reference`](@ref) object.
- - `grids`: vector of arrays of grid corners with dimensions (nsurfaces,3,nchordwisepanels,nspanwisepanels) defining the aircraft geometry.
-
- Alternatively, `ys`, `dys`, and `chords` may be specified instead of `grids` for speed.
-
- In this case returns:
-
- - `cfs`: a vector of length equal to the number of surfaces NS, each containing an array of (3,N) containing the x, y, and z direction force coefficients, respectively, of each of the N panels.
-
- # Alternate Arguments
-
- - `system`: instance of the [`System`](@ref) struct.
- - `reference`: instance of the [`Reference`](@ref) object.
- - `ys`: a vector of length NS where each member is a vector of length N containing the y coordinate of each control point
- - `dys`: a vector of length NS where each member is a vector of length N containing panel widths
- - `chords`: a vector of length NS where each member is a vector of length N containing chord lengths.
-
-"""
-function spanwise_force_coefficients(system::System{TF}, reference::Reference{TF}, grids::Array{Array{TF,3},1}) where TF
-    nsystems = length(system.properties)
-    ys = Vector{Vector{TF}}(undef,nsystems)
-    cfs = Vector{Array{TF,2}}(undef,nsystems)
-    dys = Vector{Vector{TF}}(undef,nsystems)
-    chords = Vector{Vector{TF}}(undef,nsystems)    # iterate through lifting surfaces
-    for isurface in 1:nsystems        # get grid
-        if !isnothing(grids)
-            grid = grids[isurface]
-        end
-        # get lattice dimensions
-        nc, ns = size(system.properties[isurface])
-        # get chords
-        corner_chord = [grid[1,end,i] - grid[1,1,i] for i in 1:ns+1]
-        # interpolate to control point locations
-        chord = [(corner_chord[i] + corner_chord[i+1])/2 for i in 1:ns]
-        chords[isurface] = chord
-        # get control point y coordinates
-        y = [(grid[2,1,i+1] + grid[2,1,i])/2 for i in 1:ns]
-        ys[isurface] = y
-        # get spanwise lengths of each panel
-        dy = [grid[2,1,i+1] - grid[2,1,i] for i in 1:ns]
-        dys[isurface] = dy
-        # get force coefficients
-        cf = zeros(3,ns) # initialize spanwise force coefficients matrix (1 3-tuple per panel)
-        cfs[isurface] = cf
-        for i = 1:ns # number of panels
-            # sum chordwise force coefficients and store
-            cf[:,i] .= sum([panel.cfl for panel in system.properties[1][:,i]])
-            cf[:,i] += sum([panel.cfr for panel in system.properties[1][:,i]])
-            cf[:,i] += sum([panel.cfb for panel in system.properties[1][:,i]])
-        end
-        # re-normalize
-        for i=1:3;
-            cf[i,:] ./= (dy .* chord) # per unit span, divided by chord
-        end
-        cf .*= reference.S # un-normalize by reference area S
-    end
-    return cfs, ys, dys, chords
-end
-
-function spanwise_force_coefficients(system::System{TF}, reference::Reference{TF}, ys::Array{Array{TF,1},1}, dys::Array{Array{TF,1},1}, chords::Array{Array{TF,1},1}) where TF
-    nsystems = length(system.properties)
-    cfs = Vector{Array{TF,2}}(undef,nsystems)
-    # iterate through lifting surfaces
-    for isurface in 1:nsystems
-        # get lattice dimensions
-        nc, ns = size(system.properties[isurface])
-        # get geometry
-        chord = chords[isurface]
-        y = ys[isurface]
-        dy = dys[isurface]
-        # create cf
-        cf = zeros(3,ns) # initialize spanwise force coefficients matrix (1 3-tuple per panel)
-        cfs[isurface] = cf
-        for i = 1:ns # number of panels
-            # sum chordwise force coefficients and store
-            cf[:,i] .= sum([panel.cfl for panel in system.properties[isurface][:,i]])
-            cf[:,i] += sum([panel.cfr for panel in system.properties[isurface][:,i]])
-            cf[:,i] += sum([panel.cfb for panel in system.properties[isurface][:,i]])
-        end
-        # re-normalize
-        for i=1:3;
-            cf[i,:] ./= (chord .* dy) # divided by chord
-            # NOTE: cf is originially defined as CF = F / qinf / Sref
-            # now we redefine by:
-            # cf = F / qinf / Sref * (Sref / c / dy)
-        end
-        cf .*= reference.S # un-normalize by reference area S
-    end
-
-    return cfs
-=======
->>>>>>> 93ce9bfa
 end