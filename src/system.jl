"""
    PanelProperties

Panel specific properties calculated during the vortex lattice method analysis.

**Fields**
 - `gamma`: Vortex ring circulation strength, normalized by the reference velocity
 - `velocity`: Local velocity at the panel's bound vortex center, normalized by
    the reference velocity
 - `cfb`: Net force on the panel's bound vortex, as calculated using the
    Kutta-Joukowski theorem, normalized by the reference dynamic pressure and area
 - `cfl`: Force on the left bound vortex from this panel's vortex ring, as
    calculated by the Kutta-Joukowski theorem, normalized by the reference
    dynamic pressure and area
 - `cfr`: Force on the right bound vortex from this panel's vortex ring, as
    calculated by the Kutta-Joukowski theorem, normalized by the reference
    dynamic pressure and area
"""
struct PanelProperties{TF}
    gamma::TF
    velocity::SVector{3, TF}
    cfb::SVector{3, TF}
    cfl::SVector{3, TF}
    cfr::SVector{3, TF}
end

# constructor
function PanelProperties(gamma, velocity, cfb, cfl, cfr)

    TF = promote_type(typeof(gamma), typeof(velocity), eltype(cfb), eltype(cfl),
        eltype(cfr))

    return PanelProperties{TF}(gamma, velocity, cfb, cfl, cfr)
end

Base.eltype(::Type{PanelProperties{TF}}) where TF = TF
Base.eltype(::PanelProperties{TF}) where TF = TF

"""
    LiftingLineProperties

Lifting line geometry and loading properties post-processed from the vortex lattice method analysis.

**Fields**
 - `r`: Reference location (midpoint) of the lifting line segment
 - `c`: Reference chord of the lifting line segment 
 - `ds`: Lifting line segment length
 - `cf`: Inviscid force coefficient, normalized by `1/2*RHO*ds*c`
 - `cfv`: Viscous force coefficient, normalized by `1/2*RHO*ds*c`
 - `cm`: Inviscid moment coefficient, normalized by `1/2*RHO*ds*c^2`
 - `cmv`: Viscous moment coefficient, normalized by `1/2*RHO*ds*c^2`
"""
struct LiftingLineProperties{TF}
  r::SVector{3, TF}
  c::TF
  ds::TF
  cf::SVector{3, TF}
  cfv::SVector{3, TF}
  cm::SVector{3, TF}
  cmv::SVector{3, TF}
end

# constructor
function LiftingLineProperties(r, c, ds, cf, cfv, cm, cmv)

    TF = promote_type(typeof(r), typeof(c), eltype(ds), eltype(cf),
        eltype(cfv), typeof(cm), typeof(cmv))

    return LiftingLineProperties{TF}(r, c, ds, cf, cfv, cm, cmv)
end

Base.eltype(::Type{LiftingLineProperties{TF}}) where TF = TF
Base.eltype(::LiftingLineProperties{TF}) where TF = TF

"""
    System{TF}

Contains pre-allocated storage for internal system variables.

# Fields:
 - `AIC`: Aerodynamic influence coefficient matrix from the surface panels
 - `w`: Normal velocity at the control points from external sources and wakes
 - `Γ`: Circulation strength of the surface panels
 - `V`: Velocity at the wake vertices for each surface
 - `surfaces`: Surfaces, represented by matrices of surface panels
 - `properties`: Surface panel properties for each surface
 - `wakes`: Wake panel properties for each surface
 - `trefftz`: Trefftz panels associated with each surface
 - `lifting_lines`: Lifting lines associated with each surface, each represented
    as a Vector of [`LiftingLineSegment`](@ref)
 - `lifting_line_properties`: Lifting line properties associated with each
    surface, each represented as a Vector of [`LiftingLineProperties`](@ref)
 - `reference`: Pointer to reference parameters associated with the system (see [`Reference`](@ref))
 - `freestream`: Pointer to current freestream parameters associated with the system (see [`Freestream`](@ref))
 - `symmetric`: Flags indicating whether each surface is symmetric across the X-Z plane
 - `nwake`: Number of chordwise wake panels to use from each wake in `wakes`,
 - `surface_id`: Surface ID for each surface.  The finite core model is disabled
    when calculating the influence of surfaces/wakes that share the same ID.
 - `trailing_vortices`: Flags to enable/disable trailing vortices
 - `wake_finite_core`: Flag for each wake indicating whether the finite core
    model should be enabled when calculating the wake's influence on itself and
    surfaces/wakes with the same surface ID.
 - `near_field_analysis`: Flag indicating whether a near field analysis has been
    performed for the current system state
 - `derivatives`: Flag indicating whether the derivatives with respect to the
    freestream variables have been calculated
 - `dw`: Derivatives of the R.H.S. with respect to the freestream variables
 - `dΓ`: Derivatives of the circulation strength with respect to the freestream variables
 - `dproperties`: Derivatives of the panel properties with respect to the freestream variables
 - `wake_shedding_locations`: Wake shedding locations for each surface
 - `previous_surfaces`: Surfaces for the previous time step, represented by matrices of surface panels
 - `previous_lifting_lines`: Lifting lines associated with each surface for the
    previous time step, each represented as a Vector of [`LiftingLineSegment`](@ref)
 - `Vcp`: Velocity due to surface motion at the control points
 - `Vh`: Velocity due to surface motion at the horizontal bound vortex centers
 - `Vv`: Velocity due to surface motion at the vertical bound vortex centers
 - `Vte`: Velocity due to surface motion at the trailing edge vertices
 - `dΓdt`: Derivative of the circulation strength with respect to non-dimensional time
"""
struct System{TF}
    AIC::Matrix{TF}
    w::Vector{TF}
    Γ::Vector{TF}
    V::Vector{Matrix{SVector{3,TF}}}
    surfaces::Vector{Matrix{SurfacePanel{TF}}}
    properties::Vector{Matrix{PanelProperties{TF}}}
    wakes::Vector{Matrix{WakePanel{TF}}}
    trefftz::Vector{Vector{TrefftzPanel{TF}}}
    lifting_lines::Vector{Vector{LiftingLineSegment{TF}}}
    lifting_line_properties::Vector{Vector{LiftingLineProperties{TF}}}
    reference::Array{Reference{TF}, 0}
    freestream::Array{Freestream{TF}, 0}
    symmetric::Vector{Bool}
    nwake::Vector{Int}
    surface_id::Vector{Int}
    wake_finite_core::Vector{Bool}
    trailing_vortices::Vector{Bool}
    xhat::Array{SVector{3, TF}, 0}
    near_field_analysis::Array{Bool, 0}
    lifting_line_analysis::Array{Bool, 0}
    viscous_lifting_line::Array{Bool, 0}
    derivatives::Array{Bool, 0}
    dw::NTuple{5, Vector{TF}}
    dΓ::NTuple{5, Vector{TF}}
    dproperties::NTuple{5, Vector{Matrix{PanelProperties{TF}}}}
    wake_shedding_locations::Vector{Vector{SVector{3,TF}}}
    previous_surfaces::Vector{Matrix{SurfacePanel{TF}}}
    previous_lifting_lines::Vector{Vector{LiftingLineSegment{TF}}}
    Vcp::Vector{Matrix{SVector{3, TF}}}
    Vh::Vector{Matrix{SVector{3, TF}}}
    Vv::Vector{Matrix{SVector{3, TF}}}
    Vte::Vector{Vector{SVector{3, TF}}}
    dΓdt::Vector{TF}
    prandtl_glauert::Array{Bool, 0}
end

@inline Base.eltype(::Type{System{TF}}) where TF = TF
@inline Base.eltype(::System{TF}) where TF = TF

"""
    System([TF], surfaces; kwargs...)

Return an object of type `System` with pre-allocated storage for internal system
variables

# Arguments:
 - `TF`: Floating point type, defaults to the floating point type used by `surface`
 - `surfaces`:
        Either:
         - One or more grids of shape (3, nc+1, ns+1) which represents lifting surfaces,
         or
         - One or more matrices of surface panels (see [`SurfacePanel`](@ref)) of
           shape (nc, ns)
        where `nc` is the number of chordwise panels and `ns` is the number of
        spanwise panels

# Keyword Arguments:
 - `nw`: Number of chordwise wake panels to initialize for each surface. Defaults to
    zero wake panels for each surface.
 - 'prandtl_glauert`: Flag indicating whether the Prandtl-Glauert compressibility correction should be used. Defaults to false.
"""
System(args...; kwargs...)

# grid inputs, no provided type
function System(grids::AbstractVector{<:AbstractArray{TF, 3}}; kwargs...) where TF

    return System(TF, grids; kwargs...)
end

# grid inputs, provided type
function System(TF::Type, grids::AbstractVector{<:AbstractArray{<:Any, 3}}; kwargs...)

    nc = size.(grids, 2) .- 1
    ns = size.(grids, 3) .- 1

    return System(TF, nc, ns; kwargs...)
end

# surface inputs, no provided type
function System(surfaces::AbstractVector{<:AbstractMatrix{SurfacePanel{TF}}};
    kwargs...) where TF

    return System(TF, surfaces; kwargs...)
end

# surface inputs, provided type
function System(TF::Type, surfaces::AbstractVector{<:AbstractMatrix{<:SurfacePanel}};
    kwargs...)

    nc = size.(surfaces, 1)
    ns = size.(surfaces, 2)

    return System(TF, nc, ns; kwargs...)
end

"""
    System(TF, nc, ns; nw = zero(nc))

Return an object of type `System` with pre-allocated storage for internal system
variables

# Arguments:
 - `TF`: Floating point type.
 - `nc`: Number of chordwise panels on each surface.
 - `ns`: Number of spanwise panels on each surface.

# Keyword Arguments
 - `nw`: Number of chordwise wake panels for each surface. Defaults to zero wake
    panels on each surface
 - `prandtl_glauert`: Flag for enabling the Prandtl-Glauert compressibility correction (defaults to `false`)
"""
function System(TF::Type, nc, ns; nw = zero(nc), prandtl_glauert = false)

    @assert length(nc) == length(ns) == length(nw)

    # number of surfaces
    nsurf = length(nc)

    # number of surface panels
    N = sum(nc .* ns)

    AIC = zeros(TF, N, N)
    w = zeros(TF, N)
    Γ = zeros(TF, N)
    V = [fill((@SVector zeros(TF, 3)), nw[i]+1, ns[i]+1) for i = 1:nsurf]
    surfaces = [Matrix{SurfacePanel{TF}}(undef, nc[i], ns[i]) for i = 1:nsurf]
    properties = [Matrix{PanelProperties{TF}}(undef, nc[i], ns[i]) for i = 1:nsurf]
    wakes = [Matrix{WakePanel{TF}}(undef, nw[i], ns[i]) for i = 1:nsurf]
    trefftz = [Vector{TrefftzPanel{TF}}(undef, ns[i]) for i = 1:nsurf]
    lifting_lines = [Vector{LiftingLineSegment{TF}}(undef, ns[i]) for i = 1:nsurf]
    lifting_line_properties = [Vector{LiftingLineProperties{TF}}(undef, ns[i]) for i = 1:nsurf]
    reference = Array{Reference{TF}}(undef)
    freestream = Array{Freestream{TF}}(undef)
    symmetric = [false for i = 1:nsurf]
    nwake = [0 for i = 1:nsurf]
    surface_id = [i for i = 1:nsurf]
    wake_finite_core = [true for i = 1:nsurf]
    trailing_vortices = [false for i = 1:nsurf]
    xhat = fill(SVector{3,TF}(1, 0, 0))
    near_field_analysis = fill(false)
    lifting_line_analysis = fill(false)
    viscous_lifting_line = fill(false)
    derivatives = fill(false)
    dw = Tuple(zeros(TF, N) for i = 1:5)
    dΓ = Tuple(zeros(TF, N) for i = 1:5)
    dproperties = Tuple([Matrix{PanelProperties{TF}}(undef, nc[i], ns[i]) for i = 1:length(surfaces)] for j = 1:5)
    wake_shedding_locations = [fill((@SVector zeros(TF, 3)), ns[i]+1) for i = 1:nsurf]
    previous_surfaces = [Matrix{SurfacePanel{TF}}(undef, nc[i], ns[i]) for i = 1:nsurf]
    previous_lifting_lines = [Vector{LiftingLineSegment{TF}}(undef, ns[i]) for i = 1:nsurf]
    Vcp = [fill((@SVector zeros(TF, 3)), nc[i], ns[i]) for i = 1:nsurf]
    Vh = [fill((@SVector zeros(TF, 3)), nc[i]+1, ns[i]) for i = 1:nsurf]
    Vv = [fill((@SVector zeros(TF, 3)), nc[i], ns[i]+1) for i = 1:nsurf]
    Vte = [fill((@SVector zeros(TF, 3)), ns[i]+1) for i = 1:nsurf]
    dΓdt = zeros(TF, N)

    return System{TF}(AIC, w, Γ, V, surfaces, properties, wakes, trefftz, lifting_lines, lifting_line_properties,
        reference, freestream, symmetric, nwake, surface_id, wake_finite_core,
<<<<<<< HEAD
        trailing_vortices, xhat, near_field_analysis, derivatives,
        dw, dΓ, dproperties, wake_shedding_locations, previous_surfaces, Vcp, Vh,
        Vv, Vte, dΓdt, fill(prandtl_glauert))
=======
        trailing_vortices, xhat, near_field_analysis, lifting_line_analysis, viscous_lifting_line, derivatives,
        dw, dΓ, dproperties, wake_shedding_locations, previous_surfaces, previous_lifting_lines, Vcp, Vh,
        Vv, Vte, dΓdt)
>>>>>>> a3e3732b
end

"""
    get_surface_properties(system)

Return a vector of surface panel properties for each surface, stored as matrices
of panel properties (see [`PanelProperties`](@ref)) of shape (nc, ns) where `nc`
is the number of chordwise panels and `ns` is the number of spanwise panels
"""
get_surface_properties(system) = system.properties<|MERGE_RESOLUTION|>--- conflicted
+++ resolved
@@ -275,15 +275,9 @@
 
     return System{TF}(AIC, w, Γ, V, surfaces, properties, wakes, trefftz, lifting_lines, lifting_line_properties,
         reference, freestream, symmetric, nwake, surface_id, wake_finite_core,
-<<<<<<< HEAD
-        trailing_vortices, xhat, near_field_analysis, derivatives,
-        dw, dΓ, dproperties, wake_shedding_locations, previous_surfaces, Vcp, Vh,
-        Vv, Vte, dΓdt, fill(prandtl_glauert))
-=======
         trailing_vortices, xhat, near_field_analysis, lifting_line_analysis, viscous_lifting_line, derivatives,
         dw, dΓ, dproperties, wake_shedding_locations, previous_surfaces, previous_lifting_lines, Vcp, Vh,
-        Vv, Vte, dΓdt)
->>>>>>> a3e3732b
+        Vv, Vte, dΓdt, fill(prandtl_glauert))
 end
 
 """
